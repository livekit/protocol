// Copyright 2023 LiveKit, Inc.
//
// Licensed under the Apache License, Version 2.0 (the "License");
// you may not use this file except in compliance with the License.
// You may obtain a copy of the License at
//
//     http://www.apache.org/licenses/LICENSE-2.0
//
// Unless required by applicable law or agreed to in writing, software
// distributed under the License is distributed on an "AS IS" BASIS,
// WITHOUT WARRANTIES OR CONDITIONS OF ANY KIND, either express or implied.
// See the License for the specific language governing permissions and
// limitations under the License.

syntax = "proto3";

package rpc;

option go_package = "github.com/livekit/protocol/rpc";

import "google/protobuf/empty.proto";
import "options.proto";
import "livekit_agent.proto";

service AgentInternal {
  rpc CheckEnabled(livekit.CheckEnabledRequest) returns (livekit.CheckEnabledResponse) {
    option (psrpc.options).multi = true;
  };
  rpc CheckAvailibility(livekit.CheckAvailibilityRequest) returns (livekit.CheckAvailibilityResponse) {
    option (psrpc.options).multi = true;
  };
  rpc JobRequest(livekit.Job) returns (JobRequestResponse) {
    option (psrpc.options) = {
      affinity_func: true
      topics: true
      topic_params: {
        names: ["namespace", "job_type"]
        typed: false
      }
    };
  };
  rpc JobTerminate(JobTerminateRequest) returns (JobTerminateResponse) {
    option (psrpc.options) = {
      topics: true
      topic_params: {
        names: ["job_id"]
        typed: false
      }
    };
  }
  rpc WorkerRegistered(google.protobuf.Empty) returns (google.protobuf.Empty) {
    option (psrpc.options) = {
      subscription: true
      multi: true
      topics: true
      topic_params: {
        names: ["handler_namespace"]
        typed: false
      }
    };
  };
}

enum JobTerminateReason {
  TERMINATION_REQUESTED = 0;
  AGENT_LEFT_ROOM = 1;
}

<<<<<<< HEAD
=======
message CheckEnabledRequest{}

message CheckEnabledResponse {
  bool room_enabled = 1;
  bool publisher_enabled = 2;
  bool participant_enabled = 5;
  repeated string namespaces = 3 [deprecated = true];
  repeated string agent_names = 4;

  // NEXT ID: 6
}

>>>>>>> 7d8d588f
message JobRequestResponse {
  livekit.JobState state = 1;
}

message JobTerminateRequest {
  string job_id = 1;
  JobTerminateReason reason = 2;
}

message JobTerminateResponse {
  livekit.JobState state = 1;
}
<|MERGE_RESOLUTION|>--- conflicted
+++ resolved
@@ -26,7 +26,7 @@
   rpc CheckEnabled(livekit.CheckEnabledRequest) returns (livekit.CheckEnabledResponse) {
     option (psrpc.options).multi = true;
   };
-  rpc CheckAvailibility(livekit.CheckAvailibilityRequest) returns (livekit.CheckAvailibilityResponse) {
+  rpc CheckAvailability(livekit.CheckAvailabilityRequest) returns (livekit.CheckAvailabilityResponse) {
     option (psrpc.options).multi = true;
   };
   rpc JobRequest(livekit.Job) returns (JobRequestResponse) {
@@ -66,21 +66,6 @@
   AGENT_LEFT_ROOM = 1;
 }
 
-<<<<<<< HEAD
-=======
-message CheckEnabledRequest{}
-
-message CheckEnabledResponse {
-  bool room_enabled = 1;
-  bool publisher_enabled = 2;
-  bool participant_enabled = 5;
-  repeated string namespaces = 3 [deprecated = true];
-  repeated string agent_names = 4;
-
-  // NEXT ID: 6
-}
-
->>>>>>> 7d8d588f
 message JobRequestResponse {
   livekit.JobState state = 1;
 }
