syntax = "proto3";

package livekit;
option go_package = "github.com/livekit/protocol/livekit";
option csharp_namespace = "LiveKit.Proto";
option ruby_package = "LiveKit::Proto";

import "livekit_egress.proto";
import "livekit_ingress.proto";

message StartEgressRequest {
  // request metadata
  string egress_id = 1;
  string request_id = 2;
  string sender_id = 11;
  int64 sent_at = 4;

  // request
  oneof request {
    RoomCompositeEgressRequest room_composite = 5;
    TrackCompositeEgressRequest track_composite = 6;
    TrackEgressRequest track = 7;
<<<<<<< HEAD
    FileAndStreamEgressRequest file_and_stream = 8; //adding our new egress request
=======
    WebEgressRequest web = 11;
>>>>>>> 8449c110
  }

  // connection info
  string room_id = 3;
  string token = 9;
  string ws_url = 10;
}

message EgressRequest {
  // request metadata
  string egress_id = 1;
  string request_id = 2;
  string sender_id = 5;

  // request
  oneof request {
    UpdateStreamRequest update_stream = 3;
    StopEgressRequest stop = 4;
  }
}

message EgressResponse {
  EgressInfo info = 1;
  string error = 2;
  string request_id = 3;
}

// service -> ingress notification of a change in the ingress configuration
message IngressRequest {
  // request metadata
  string ingress_id = 1;
  string request_id = 2;
  string sender_id = 3;

  oneof request {
    UpdateIngressRequest update = 4;
    DeleteIngressRequest delete = 5;
  }
}

// Query an ingress info from an ingress ID or stream key
message GetIngressInfoRequest {
  string ingress_id = 1;
  string stream_key = 2;
  string request_id = 3;
  string sender_id = 4;
  int64 sent_at = 5;
}

// Request to store an update to the ingress state ingress -> service
message UpdateIngressStateRequest {
  string ingress_id = 1;
  IngressState state = 2;
}

message IngressResponse {
  IngressState state = 1;
  string error = 2;
  string request_id = 3;
}

message GetIngressInfoResponse {
  IngressInfo info = 1;
  string token = 2;
  string ws_url = 3;
  string error = 4;
  string request_id = 5;
}<|MERGE_RESOLUTION|>--- conflicted
+++ resolved
@@ -20,11 +20,8 @@
     RoomCompositeEgressRequest room_composite = 5;
     TrackCompositeEgressRequest track_composite = 6;
     TrackEgressRequest track = 7;
-<<<<<<< HEAD
+    WebEgressRequest web = 11;
     FileAndStreamEgressRequest file_and_stream = 8; //adding our new egress request
-=======
-    WebEgressRequest web = 11;
->>>>>>> 8449c110
   }
 
   // connection info
