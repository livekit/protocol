module github.com/livekit/protocol

go 1.23

<<<<<<< HEAD
toolchain go1.23.1
=======
toolchain go1.23.3
>>>>>>> fb1060f7

require (
	buf.build/go/protoyaml v0.2.0
	github.com/benbjohnson/clock v1.3.5
	github.com/frostbyte73/core v0.0.13
	github.com/fsnotify/fsnotify v1.8.0
	github.com/gammazero/deque v0.2.1
	github.com/go-jose/go-jose/v3 v3.0.3
	github.com/go-logr/logr v1.4.2
	github.com/hashicorp/go-retryablehttp v0.7.7
	github.com/jxskiss/base62 v1.1.0
	github.com/lithammer/shortuuid/v4 v4.0.0
	github.com/livekit/mageutil v0.0.0-20230125210925-54e8a70427c1
	github.com/livekit/psrpc v0.6.1-0.20241018124827-1efff3d113a8
	github.com/mackerelio/go-osstat v0.2.5
	github.com/maxbrunsfeld/counterfeiter/v6 v6.10.0
	github.com/pion/logging v0.2.2
	github.com/pion/sdp/v3 v3.0.9
	github.com/pion/webrtc/v3 v3.3.4
	github.com/pkg/errors v0.9.1
	github.com/prometheus/client_golang v1.20.5
	github.com/prometheus/procfs v0.15.1
	github.com/puzpuzpuz/xsync/v3 v3.4.0
	github.com/redis/go-redis/v9 v9.7.0
	github.com/stretchr/testify v1.9.0
	github.com/twitchtv/twirp v8.1.3+incompatible
	github.com/zeebo/xxh3 v1.0.2
	go.uber.org/atomic v1.11.0
	go.uber.org/multierr v1.11.0
	go.uber.org/zap v1.27.0
	go.uber.org/zap/exp v0.3.0
	golang.org/x/exp v0.0.0-20241108190413-2d47ceb2692f
	golang.org/x/mod v0.22.0
	google.golang.org/grpc v1.68.0
	google.golang.org/protobuf v1.35.2
	gopkg.in/yaml.v3 v3.0.1
)

require (
	buf.build/gen/go/bufbuild/protovalidate/protocolbuffers/go v1.34.2-20240717164558-a6c49f84cc0f.2 // indirect
	github.com/antlr4-go/antlr/v4 v4.13.0 // indirect
	github.com/beorn7/perks v1.0.1 // indirect
	github.com/bufbuild/protovalidate-go v0.6.3 // indirect
	github.com/cespare/xxhash/v2 v2.3.0 // indirect
	github.com/davecgh/go-spew v1.1.1 // indirect
	github.com/dgryski/go-rendezvous v0.0.0-20200823014737-9f7001d12a5f // indirect
	github.com/google/cel-go v0.21.0 // indirect
	github.com/google/uuid v1.6.0 // indirect
	github.com/hashicorp/go-cleanhttp v0.5.2 // indirect
	github.com/klauspost/compress v1.17.9 // indirect
	github.com/klauspost/cpuid/v2 v2.2.6 // indirect
	github.com/munnerz/goautoneg v0.0.0-20191010083416-a7dc8b61c822 // indirect
	github.com/nats-io/nats.go v1.36.0 // indirect
	github.com/nats-io/nkeys v0.4.7 // indirect
	github.com/nats-io/nuid v1.0.1 // indirect
	github.com/pion/datachannel v1.5.8 // indirect
	github.com/pion/dtls/v2 v2.2.12 // indirect
	github.com/pion/ice/v2 v2.3.36 // indirect
	github.com/pion/interceptor v0.1.29 // indirect
	github.com/pion/mdns v0.0.12 // indirect
	github.com/pion/randutil v0.1.0 // indirect
	github.com/pion/rtcp v1.2.14 // indirect
	github.com/pion/rtp v1.8.7 // indirect
	github.com/pion/sctp v1.8.19 // indirect
	github.com/pion/srtp/v2 v2.0.20 // indirect
	github.com/pion/stun v0.6.1 // indirect
	github.com/pion/transport/v2 v2.2.10 // indirect
	github.com/pion/turn/v2 v2.1.6 // indirect
	github.com/pmezard/go-difflib v1.0.0 // indirect
	github.com/prometheus/client_model v0.6.1 // indirect
	github.com/prometheus/common v0.55.0 // indirect
	github.com/rogpeppe/go-internal v1.11.0 // indirect
	github.com/stoewer/go-strcase v1.3.0 // indirect
	github.com/wlynxg/anet v0.0.3 // indirect
	golang.org/x/crypto v0.29.0 // indirect
	golang.org/x/net v0.31.0 // indirect
	golang.org/x/sync v0.9.0 // indirect
	golang.org/x/sys v0.27.0 // indirect
	golang.org/x/text v0.20.0 // indirect
	golang.org/x/tools v0.27.0 // indirect
	google.golang.org/genproto/googleapis/api v0.0.0-20240903143218-8af14fe29dc1 // indirect
	google.golang.org/genproto/googleapis/rpc v0.0.0-20240903143218-8af14fe29dc1 // indirect
)<|MERGE_RESOLUTION|>--- conflicted
+++ resolved
@@ -2,11 +2,7 @@
 
 go 1.23
 
-<<<<<<< HEAD
-toolchain go1.23.1
-=======
 toolchain go1.23.3
->>>>>>> fb1060f7
 
 require (
 	buf.build/go/protoyaml v0.2.0
