--- conflicted
+++ resolved
@@ -49,11 +49,8 @@
 	WHIPResourcePrefix      = "WH_"
 	RTMPResourcePrefix      = "RT_"
 	URLResourcePrefix       = "UR_"
-<<<<<<< HEAD
 	SIPHostnamePrefix       = "SH"
-=======
 	AgentPrefix             = "A_"
->>>>>>> 96f28120
 	AgentWorkerPrefix       = "AW_"
 	AgentJobPrefix          = "AJ_"
 	AgentDispatchPrefix     = "AD_"
