--- conflicted
+++ resolved
@@ -17,9 +17,5 @@
       "minimatch": "10.0.3"
     }
   },
-<<<<<<< HEAD
-  "packageManager": "pnpm@9.15.9+sha512.68046141893c66fad01c079231128e9afb89ef87e2691d69e4d40eee228988295fd4682181bae55b58418c3a253bde65a505ec7c5f9403ece5cc3cd37dcf2531"
-=======
   "packageManager": "pnpm@9.15.9"
->>>>>>> 4aaee1f6
 }