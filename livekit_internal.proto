syntax = "proto3";

package livekit;
option go_package = "github.com/livekit/protocol/livekit";
option csharp_namespace = "LiveKit.Proto";

// internal protos, not exposed to clients
import "livekit_recording.proto";
import "livekit_rtc.proto";
import "livekit_room.proto";

enum NodeType {
  SERVER = 0;
  CONTROLLER = 1;
  MEDIA = 2;
  TURN = 4;
}

enum NodeState {
  STARTING_UP = 0;
  SERVING = 1;
  SHUTTING_DOWN = 2;
}

message Node {
  string id = 1;
  string ip = 2;
  uint32 num_cpus = 3;
  NodeStats stats = 4;
  NodeType type = 5;
  NodeState state = 6;
  string region = 7;
}

message NodeStats {
  // when server was started
  int64 started_at = 1;
  // when server last reported its status
  int64 updated_at = 2;

  // room
  int32 num_rooms = 3;
  int32 num_clients = 4;
  int32 num_tracks_in = 5;
  int32 num_tracks_out = 6;

  // packet
  uint64 bytes_in = 7;
  uint64 bytes_out = 8;
  uint64 packets_in = 9;
  uint64 packets_out = 10;
  uint64 nack_total = 11;
  float bytes_in_per_sec = 12;
  float bytes_out_per_sec = 13;
  float packets_in_per_sec = 14;
  float packets_out_per_sec = 15;
  float nack_per_sec = 16;

  // system
  uint32 num_cpus = 17;
  float load_avg_last1min = 18;
  float load_avg_last5min = 19;
  float load_avg_last15min = 20;
}

// message to RTC nodes
message RTCNodeMessage {
  string participant_key = 1;
  int64 sender_time = 11;
  oneof message {
    StartSession start_session = 2;
    SignalRequest request = 3;
    // internal messages
    RoomParticipantIdentity remove_participant = 4;
    MuteRoomTrackRequest mute_track = 5;
    UpdateParticipantRequest update_participant = 6;
    DeleteRoomRequest delete_room = 7;
    UpdateSubscriptionsRequest update_subscriptions = 8;
    SendDataRequest send_data = 9;
    UpdateRoomMetadataRequest update_room_metadata = 10;
    KeepAlive keep_alive = 12;
  }
}

// message to Signal nodes
message SignalNodeMessage {
  string connection_id = 1;
  oneof message {
    SignalResponse response = 2;
    EndSession end_session = 3;
  }
}

message StartSession {
  string room_name = 1;
  string identity = 2;
  string connection_id = 3;
  // if a client is reconnecting (i.e. resume instead of restart)
  bool reconnect = 4;
  // metadata to pass to participant
  string metadata = 5;
  ParticipantPermission permission = 6;
  // TODO: deprecate in the future
  int32 protocol_version = 7;
  bool auto_subscribe = 9;
  bool hidden = 10;
  bool recorder = 12;
  ClientInfo client = 11;
<<<<<<< HEAD
  bool keep_subscribe = 13;
=======
  string name = 13;
>>>>>>> 2c4c8d77
}

message EndSession {
}

message RemoveParticipant {
  string participant_id = 1;
}

message RecordingReservation {
  string id = 1;
  int64 submitted_at = 2;
}

message RecordingRequest {
  string request_id = 1;
  oneof request {
    StartRecordingRequest start = 2;
    AddOutputRequest add_output = 3;
    RemoveOutputRequest remove_output = 4;
    EndRecordingRequest end = 5;
  }
}

message RecordingResponse {
  string request_id = 1;
  string error = 2;
}

// details about the client
message ClientInfo {
  enum SDK {
     UNKNOWN = 0;
     JS = 1;
     IOS = 2;
     ANDROID = 3;
     FLUTTER = 4;
     GO = 5;
     UNITY = 6;
  }

  SDK sdk = 1;
  string version = 2;
  int32 protocol = 3;
}

message KeepAlive {
}<|MERGE_RESOLUTION|>--- conflicted
+++ resolved
@@ -106,11 +106,8 @@
   bool hidden = 10;
   bool recorder = 12;
   ClientInfo client = 11;
-<<<<<<< HEAD
-  bool keep_subscribe = 13;
-=======
   string name = 13;
->>>>>>> 2c4c8d77
+  bool migrate = 14;
 }
 
 message EndSession {
