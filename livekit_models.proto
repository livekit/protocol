// Copyright 2023 LiveKit, Inc.
//
// Licensed under the Apache License, Version 2.0 (the "License");
// you may not use this file except in compliance with the License.
// You may obtain a copy of the License at
//
//     http://www.apache.org/licenses/LICENSE-2.0
//
// Unless required by applicable law or agreed to in writing, software
// distributed under the License is distributed on an "AS IS" BASIS,
// WITHOUT WARRANTIES OR CONDITIONS OF ANY KIND, either express or implied.
// See the License for the specific language governing permissions and
// limitations under the License.

syntax = "proto3";

package livekit;
option go_package = "github.com/livekit/protocol/livekit";
option csharp_namespace = "LiveKit.Proto";
option ruby_package = "LiveKit::Proto";

import "google/protobuf/timestamp.proto";

message Room {
  string sid = 1;
  string name = 2;
  uint32 empty_timeout = 3;
  uint32 max_participants = 4;
  int64 creation_time = 5;
  string turn_password = 6;
  repeated Codec enabled_codecs = 7;
  string metadata = 8;
  uint32 num_participants = 9;
  uint32 num_publishers = 11;
  bool active_recording = 10;
  PlayoutDelay playout_delay = 12;

  // NEXT-ID: 13
}

message Codec {
  string mime = 1;
  string fmtp_line = 2;
}

enum AudioCodec {
  DEFAULT_AC = 0;
  OPUS = 1;
  AAC = 2;
}

enum VideoCodec {
  DEFAULT_VC = 0;
  H264_BASELINE = 1;
  H264_MAIN = 2;
  H264_HIGH = 3;
  VP8 = 4;
}

message PlayoutDelay {
  bool enabled = 1;
  uint32 min = 2;
}

message ParticipantPermission {
  // allow participant to subscribe to other tracks in the room
  bool can_subscribe = 1;
  // allow participant to publish new tracks to room
  bool can_publish = 2;
  // allow participant to publish data
  bool can_publish_data = 3;
  // sources that are allowed to be published
  repeated TrackSource can_publish_sources = 9;
  // indicates that it's hidden to others
  bool hidden = 7;
  // indicates it's a recorder instance
  bool recorder = 8;
  // indicates that participant can update own metadata
  bool can_update_metadata = 10;

  // NEXT_ID: 11
}

message ParticipantInfo {
  enum State {
    // websocket' connected, but not offered yet
    JOINING = 0;
    // server received client offer
    JOINED = 1;
    // ICE connectivity established
    ACTIVE = 2;
    // WS disconnected
    DISCONNECTED = 3;
  }
  string sid = 1;
  string identity = 2;
  State state = 3;
  repeated TrackInfo tracks = 4;
  string metadata = 5;
  // timestamp when participant joined room, in seconds
  int64 joined_at = 6;
  string name = 9;
  uint32 version = 10;
  ParticipantPermission permission = 11;
  string region = 12;
  // indicates the participant has an active publisher connection
  // and can publish to the server
  bool is_publisher = 13;
}

enum TrackType {
  AUDIO = 0;
  VIDEO = 1;
  DATA = 2;
}

enum TrackSource {
  UNKNOWN = 0;
  CAMERA = 1;
  MICROPHONE = 2;
  SCREEN_SHARE = 3;
  SCREEN_SHARE_AUDIO = 4;
}

message Encryption {
  enum Type {
      NONE=0;
      GCM=1;
      CUSTOM=2;
  }
}

message SimulcastCodecInfo {
  string mime_type = 1;
  string mid = 2;
  string cid = 3;
  repeated VideoLayer layers = 4;
}

message TrackInfo {
  string sid = 1;
  TrackType type = 2;
  string name = 3;
  bool muted = 4;
  // original width of video (unset for audio)
  // clients may receive a lower resolution version with simulcast
  uint32 width = 5;
  // original height of video (unset for audio)
  uint32 height = 6;
  // true if track is simulcasted
  bool simulcast = 7;
  // true if DTX (Discontinuous Transmission) is disabled for audio
  bool disable_dtx = 8;
  // source of media
  TrackSource source = 9;
  repeated VideoLayer layers = 10;
  // mime type of codec
  string mime_type = 11;
  string mid = 12;
  repeated SimulcastCodecInfo codecs = 13;
  bool stereo = 14;
  // true if RED (Redundant Encoding) is disabled for audio
  bool disable_red = 15;
  Encryption.Type encryption = 16;
  string stream = 17;
}

enum VideoQuality {
  LOW = 0;
  MEDIUM = 1;
  HIGH = 2;
  OFF = 3;
}

// provide information about available spatial layers
message VideoLayer {
  // for tracks with a single layer, this should be HIGH
  VideoQuality quality = 1;
  uint32 width = 2;
  uint32 height = 3;
  // target bitrate in bit per second (bps), server will measure actual
  uint32 bitrate = 4;
  uint32 ssrc = 5;
}

// new DataPacket API
message DataPacket {
  enum Kind {
    RELIABLE = 0;
    LOSSY = 1;
  }
  Kind kind = 1;
  oneof value {
    UserPacket user = 2;
    ActiveSpeakerUpdate speaker = 3;
  }
}

message ActiveSpeakerUpdate {
  repeated SpeakerInfo speakers = 1;
}

message SpeakerInfo {
  string sid = 1;
  // audio level, 0-1.0, 1 is loudest
  float level = 2;
  // true if speaker is currently active
  bool active = 3;
}

message UserPacket {
  // participant ID of user that sent the message
  string participant_sid = 1;
  // user defined payload
  bytes payload = 2;
  // the ID of the participants who will receive the message (the message will be sent to all the people in the room if this variable is empty)
  repeated string destination_sids = 3;
  // topic under which the message was published
  optional string topic = 4;
}

enum ConnectionQuality {
  POOR = 0;
  GOOD = 1;
  EXCELLENT = 2;
}

message ParticipantTracks {
  // participant ID of participant to whom the tracks belong
  string participant_sid = 1;
  repeated string track_sids = 2;
}

// details about the server
message ServerInfo {
  enum Edition {
    Standard = 0;
    Cloud = 1;
  }
  Edition edition = 1;
  string version = 2;
  int32 protocol = 3;
  string region = 4;
  string node_id = 5;
  // additional debugging information. sent only if server is in development mode
  string debug_info = 6;
}

// details about the client
message ClientInfo {
  enum SDK {
     UNKNOWN = 0;
     JS = 1;
     SWIFT = 2;
     ANDROID = 3;
     FLUTTER = 4;
     GO = 5;
     UNITY = 6;
     REACT_NATIVE = 7;
     RUST = 8;
     PYTHON = 9;
     CPP = 10;
  }

  SDK sdk = 1;
  string version = 2;
  int32 protocol = 3;
  string os = 4;
  string os_version = 5;
  string device_model = 6;
  string browser = 7;
  string browser_version = 8;
  string address = 9;
  // wifi, wired, cellular, vpn, empty if not known
  string network = 10;
  int32 concurrency = 11;
}

// server provided client configuration
message ClientConfiguration {
  VideoConfiguration video = 1;
  VideoConfiguration screen = 2;

  ClientConfigSetting resume_connection = 3;
  DisabledCodecs disabled_codecs = 4;
  ClientConfigSetting force_relay = 5;
}

enum ClientConfigSetting {
  UNSET = 0;
  DISABLED = 1;
  ENABLED = 2;
}

message VideoConfiguration {
  ClientConfigSetting hardware_encoder = 1;
}

message DisabledCodecs {
  // disabled for both publish and subscribe
  repeated Codec codecs = 1;
  // only disable for publish
  repeated Codec publish = 2;
}

enum DisconnectReason {
  UNKNOWN_REASON = 0;
  CLIENT_INITIATED = 1;
  DUPLICATE_IDENTITY = 2;
  SERVER_SHUTDOWN = 3;
  PARTICIPANT_REMOVED = 4;
  ROOM_DELETED = 5;
  STATE_MISMATCH = 6;
  JOIN_FAILURE = 7;
}

message RTPStats {
  google.protobuf.Timestamp start_time = 1;
  google.protobuf.Timestamp end_time = 2;
  double duration = 3;

  uint32 packets = 4;
  double packet_rate = 5;

  uint64 bytes = 6;
  uint64 header_bytes = 39;
  double bitrate = 7;

  uint32 packets_lost = 8;
  double packet_loss_rate = 9;
  float packet_loss_percentage = 10;

  uint32 packets_duplicate = 11;
  double packet_duplicate_rate = 12;

  uint64 bytes_duplicate = 13;
  uint64 header_bytes_duplicate = 40;
  double bitrate_duplicate = 14;

  uint32 packets_padding = 15;
  double packet_padding_rate = 16;

  uint64 bytes_padding = 17;
  uint64 header_bytes_padding = 41;
  double bitrate_padding = 18;

  uint32 packets_out_of_order = 19;

  uint32 frames = 20;
  double frame_rate = 21;

  double jitter_current = 22;
  double jitter_max = 23;

  map<int32, uint32> gap_histogram = 24;

  uint32 nacks = 25;
  uint32 nack_acks = 37;
  uint32 nack_misses = 26;
  uint32 nack_repeated = 38;

  uint32 plis = 27;
  google.protobuf.Timestamp last_pli = 28;

  uint32 firs = 29;
  google.protobuf.Timestamp last_fir = 30;

  uint32 rtt_current = 31;
  uint32 rtt_max = 32;

  uint32 key_frames = 33;
  google.protobuf.Timestamp last_key_frame = 34;

  uint32 layer_lock_plis = 35;
  google.protobuf.Timestamp last_layer_lock_pli = 36;

  double sample_rate = 42;
  double drift_ms = 43;
  // NEXT_ID: 44
}

message TimedVersion {
  int64 unix_micro = 1;
  int32 ticks = 2;
}

enum ReconnectReason {
  RR_UNKNOWN = 0;
  RR_SIGNAL_DISCONNECTED = 1;
  RR_PUBLISHER_FAILED = 2;
  RR_SUBSCRIBER_FAILED = 3;
  RR_SWITCH_CANDIDATE = 4;
}

<<<<<<< HEAD
enum SubscriptionStatus {
  Unsubscribed = 0;
  Desired = 1;
  Subscribed = 2;
}

message ClientReport {

  message RTCSenderStats {
    // ice-candidate-pair
    uint32 available_outgoing_bitrate = 1;
    // local-candidate
    string networkType = 3;
    // outbound-rtp
    uint64 packetsSent = 4;
    uint32 packetsLost = 5;
    uint32 nack_count = 6;    
    uint32 retransmitted_packets_sent = 7;
    uint64 timestamp = 8;
    string stream_id = 9;
  }

  message RTCAudioSenderStats {
   RTCSenderStats common_stats = 1;
   // media-source
   double total_audio_energy = 2;
   double total_samples_duration = 3;
  }

  message RTCVideoSenderStats {
   RTCSenderStats common_stats = 1;
    // outbound-rtp
    map<string, uint32> quality_limitation_durations = 2;
    string quality_limitation_reason = 3;
    uint32 quality_limitation_resolution_changes = 4;
    string scalability_mode = 5;
    uint32 frame_height = 6;
    uint32 frame_width = 7;
    uint32 frames_per_second = 8;
    uint64 frames_sent = 9;
    uint32 huge_frames_sent = 10;
    string encoder_implementation = 11;
    bool power_efficient_encoder = 12;
  }

  message RTCReceiverStats {
    // inbound-rtp
    double last_packet_received_timestamp = 1;
    double jitter = 2;
    int64 packets_lost = 3;
  }

  message RTCVideoReceiverStats {
    RTCReceiverStats common_stats = 1;

    // inbound-rtp
    uint32 pli_count = 2;
    uint32 sli_count = 3;
    uint32 frames_decoded = 4;
    uint32 frames_dropped = 5;
    double total_decode_time = 6;
    uint32 pause_count = 7;
    double total_pauses_duration = 8;
    uint32 freeze_count = 9;
    double total_freezes_duration = 10;
    uint32 fir_count = 11;
    string decoder_implementation = 12;
    bool power_efficient_decoder = 13;
  }

  message RTCAudioReceiverStats {
    RTCReceiverStats common_stats = 1;
    uint32 concealed_samples = 2;
  }

  message AudioPublicationReport {
    string sid = 1;
    RTCAudioSenderStats rtc_stats = 2;
    int32 ready_state = 3;
    string label = 4;
    bool muted = 5;
  }

  message VideoPublicationReport {
    string sid = 1;
    RTCVideoSenderStats rtc_stats = 2;
    int32 ready_state = 3;
    string label = 4;
    bool muted = 5;
  }

  message AudioSubscriptionReport {
    string sid = 1;
    RTCAudioReceiverStats rtc_stats = 2;
    int32 ready_state = 3;
    SubscriptionStatus subscription_status = 4;
    bool allowed = 5;
  }

  message VideoSubscriptionReport {
    string sid = 1;
    RTCVideoReceiverStats rtc_stats = 2;
    int32 ready_state = 3;
    SubscriptionStatus subscription_status = 4;
    bool allowed = 5;
    uint32 width = 6;
    uint32 height = 7;
  }

  repeated AudioPublicationReport audioPublications = 1;
  repeated VideoPublicationReport videoPublications = 2;
  repeated AudioSubscriptionReport audioSubscriptions = 3;
  repeated VideoSubscriptionReport videoSubscriptions = 4;

=======
enum SubscriptionError {
  SE_UNKNOWN = 0;
  SE_CODEC_UNSUPPORTED = 1;
  SE_TRACK_NOTFOUND = 2;
>>>>>>> f3bba12b
}<|MERGE_RESOLUTION|>--- conflicted
+++ resolved
@@ -392,11 +392,16 @@
   RR_SWITCH_CANDIDATE = 4;
 }
 
-<<<<<<< HEAD
 enum SubscriptionStatus {
   Unsubscribed = 0;
   Desired = 1;
   Subscribed = 2;
+}
+
+enum SubscriptionError {
+  SE_UNKNOWN = 0;
+  SE_CODEC_UNSUPPORTED = 1;
+  SE_TRACK_NOTFOUND = 2;
 }
 
 message ClientReport {
@@ -507,10 +512,4 @@
   repeated AudioSubscriptionReport audioSubscriptions = 3;
   repeated VideoSubscriptionReport videoSubscriptions = 4;
 
-=======
-enum SubscriptionError {
-  SE_UNKNOWN = 0;
-  SE_CODEC_UNSUPPORTED = 1;
-  SE_TRACK_NOTFOUND = 2;
->>>>>>> f3bba12b
 }