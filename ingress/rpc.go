--- conflicted
+++ resolved
@@ -128,21 +128,6 @@
 	}
 }
 
-<<<<<<< HEAD
-=======
-func (r *RedisRPC) GetRequestChannel(ctx context.Context) (utils.PubSub, error) {
-	return r.bus.Subscribe(ctx, newIngressChannel)
-}
-
-func (r *RedisRPC) ClaimRequest(ctx context.Context, req *livekit.StartIngressRequest) (bool, error) {
-	claimed, err := r.bus.Lock(ctx, requestChannel(req.IngressId), lockDuration)
-	if err != nil || !claimed {
-		return false, err
-	}
-	return true, nil
-}
-
->>>>>>> 67539ebc
 func (r *RedisRPC) IngressSubscription(ctx context.Context, ingressID string) (utils.PubSub, error) {
 	return r.bus.Subscribe(ctx, requestChannel(ingressID))
 }
@@ -171,11 +156,7 @@
 }
 
 func (r *RedisRPC) GetEntityChannel(ctx context.Context) (utils.PubSub, error) {
-<<<<<<< HEAD
 	return r.bus.SubscribeQueue(ctx, entityChannel)
-=======
-	return r.bus.Subscribe(ctx, entityChannel)
->>>>>>> 67539ebc
 }
 
 func requestChannel(ingressID string) string {
